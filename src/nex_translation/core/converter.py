--- conflicted
+++ resolved
@@ -17,12 +17,6 @@
 from pdfminer.utils import apply_matrix_pt, mult_matrix
 from tenacity import retry, wait_fixed
 
-<<<<<<< HEAD
-from nex_translation.core.translator import (
-    BaseTranslator,
-    GoogleTranslator,
-    OpenAITranslator,
-=======
 from .translator import BaseTranslator
 from .google_translator import GoogleTranslator
 from ..utils.logger import get_logger
@@ -31,7 +25,6 @@
     TranslationQualityError,
     NetworkError,
     TimeoutError
->>>>>>> 1b4b3866
 )
 
 logger = get_logger(__name__)
