# pdf文件从解析到翻译到导出的高层指挥，分别实例化三个类：
# DoclayoutModel(进行布局分析), TranslateConverter(进行翻译), PDFPageInterpreterEx(内容解析)
# 以利用这三个类完成工作

# 注意此python文件最终只对外暴露两个函数： 
# 直接处理pdf二进制流的translate_stream()以及直接处理pdf文件的translate()

import asyncio
import io
import os
import re
import sys
import tempfile
from asyncio import CancelledError
from pathlib import Path
from string import Template
from typing import Any, BinaryIO, List, Optional, Dict

import numpy as np
import requests
import tqdm
from pdfminer.pdfdocument import PDFDocument
from pdfminer.pdfexceptions import PDFValueError
from pdfminer.pdfinterp import PDFResourceManager
from pdfminer.pdfpage import PDFPage
from pdfminer.pdfparser import PDFParser
from pymupdf import Document
from babeldoc.assets.assets import get_font_and_metadata

<<<<<<< HEAD
# 修改为绝对导入
from nex_translation.core.doclayout import OnnxModel
from nex_translation.core.converter import TranslateConverter 
from nex_translation.core.pdfinterpreter import PDFPageInterpreterEx
from nex_translation. infrastructure.config import ConfigManager
=======
from .doclayout import OnnxModel
from .converter import TranslateConverter 
from .pdfinterpreter import PDFPageInterpreterEx
>>>>>>> 8785162c

from ..utils.exceptions import (
    PDFError,
    PDFFormatError,
    ContentExtractionError,
    LayoutAnalysisError
)
from ..utils.logger import get_logger
from ..infrastructure.config import ConfigManager

logger = get_logger(__name__)


# 检查文件是否存在
def check_files(files: List[str]) -> List[str]:
    missing_files = [file for file in files if not os.path.exists(file)]
    return missing_files

# 对pdf文件二进制流进行修补处理
# 逐页分析布局，生成修补的文件流
# 输入：原始pdf内容流 输出：修补后的对象字典
def translate_patch(
    inf: BinaryIO,
    pages: Optional[list[int]] = None,
    vfont: str = "",
    vchar: str = "",
    thread: int = 0,
    doc_zh: Document = None,
    service: str = "",
    callback: object = None,
    cancellation_event: asyncio.Event = None,
    model: OnnxModel = None,
    envs: Dict = None,
    prompt: Template = None,
    ignore_cache: bool = False,
    **kwarg: Any,
) -> None:
    try:
        rsrcmgr = PDFResourceManager()
        layout = {}
        device = TranslateConverter(
            rsrcmgr,
            vfont,
            vchar,
            thread,
            layout,
            service,
            envs,
            prompt,
            ignore_cache,
        )

        if device is None:
            raise PDFError("Failed to initialize TranslateConverter")

        obj_patch = {}
        interpreter = PDFPageInterpreterEx(rsrcmgr, device, obj_patch)

        if pages:
            total_pages = len(pages)
        else:
            total_pages = doc_zh.page_count

        parser = PDFParser(inf)
        try:
            doc = PDFDocument(parser)
        except PDFValueError as e:
            raise PDFFormatError(str(e))

        logger.info(f"Starting PDF translation with {total_pages} pages")

        with tqdm.tqdm(total=total_pages) as progress:
            for pageno, page in enumerate(PDFPage.create_pages(doc)):
                if cancellation_event and cancellation_event.is_set():
                    logger.info("Translation cancelled by user")
                    raise CancelledError("task cancelled")

                if pages and (pageno not in pages):
                    continue

                logger.debug(f"Processing page {pageno}")
                progress.update()
                if callback:
                    callback(progress)

                try:
                    page.pageno = pageno
                    pix = doc_zh[page.pageno].get_pixmap()
                    image = np.fromstring(pix.samples, np.uint8).reshape(
                        pix.height, pix.width, 3
                    )[:, :, ::-1]

                    page_layout = model.predict(image, imgsz=int(pix.height / 32) * 32)[0]
                    if not page_layout:
                        raise LayoutAnalysisError(pageno, "Failed to predict page layout")

                    # Layout processing
                    box = np.ones((pix.height, pix.width))
                    h, w = box.shape
                    vcls = ["abandon", "figure", "table", "isolate_formula", "formula_caption"]

                    for i, d in enumerate(page_layout.boxes):
                        if page_layout.names[int(d.cls)] not in vcls:  # 非特殊区域
                            x0, y0, x1, y1 = d.xyxy.squeeze()
                            x0, y0, x1, y1 = (
                                np.clip(int(x0 - 1), 0, w - 1),
                                np.clip(int(h - y1 - 1), 0, h - 1),
                                np.clip(int(x1 + 1), 0, w - 1),
                                np.clip(int(h - y0 + 1), 0, h - 1),
                            )
                            box[y0:y1, x0:x1] = i + 2
                    for i, d in enumerate(page_layout.boxes):
                        if page_layout.names[int(d.cls)] in vcls: # 特殊区域
                            x0, y0, x1, y1 = d.xyxy.squeeze()
                            x0, y0, x1, y1 = (
                                np.clip(int(x0 - 1), 0, w - 1),
                                np.clip(int(h - y1 - 1), 0, h - 1),
                                np.clip(int(x1 + 1), 0, w - 1),
                                np.clip(int(h - y0 + 1), 0, h - 1),
                            )
                            box[y0:y1, x0:x1] = 0
                    layout[page.pageno] = box
                    # 新建一个 xref 存放新指令流
                    page.page_xref = doc_zh.get_new_xref()  # hack 插入页面的新 xref
                    doc_zh.update_object(page.page_xref, "<<>>")
                    doc_zh.update_stream(page.page_xref, b"")
                    doc_zh[page.pageno].set_contents(page.page_xref)
                    interpreter.process_page(page)

                except Exception as e:
                    logger.error(f"Error processing page {pageno}: {str(e)}")
                    raise ContentExtractionError(pageno, "text")

        logger.info("PDF translation completed successfully")
        device.close()
        return obj_patch

    except Exception as e:
        logger.error(f"PDF translation failed: {str(e)}")
        raise

def translate_stream(
    stream: bytes,
    pages: Optional[list[int]] = None,
    service: str = "",
    thread: int = 0,
    vfont: str = "",
    vchar: str = "",
    callback: object = None,
    cancellation_event: asyncio.Event = None,
    model: OnnxModel = None,
    envs: Dict = None,
    prompt: Template = None,
    skip_subset_fonts: bool = False,
    ignore_cache: bool = False,
    **kwarg: Any,
):
    # 只保留基本字体配置
    font_list = [("tiro", None)]  # 拉丁字体
    
    # 加载思源字体
    cjk_font_path = download_remote_fonts()
    font_list.append(("SourceHanSerifCN", cjk_font_path))

    doc_en = Document(stream=stream)
    stream = io.BytesIO()
    doc_en.save(stream)
    doc_zh = Document(stream=stream)
    page_count = doc_zh.page_count

    # 字体注册
    font_id = {}
    for page in doc_zh:
        for font in font_list:
            font_id[font[0]] = page.insert_font(font[0], font[1])
    xreflen = doc_zh.xref_length()
    for xref in range(1, xreflen):
        for label in ["Resources/", ""]:  # 可能是基于 xobj 的 res
            try:  # xref 读写可能出错
                font_res = doc_zh.xref_get_key(xref, f"{label}Font")
                target_key_prefix = f"{label}Font/"
                if font_res[0] == "xref":
                    resource_xref_id = re.search("(\\d+) 0 R", font_res[1]).group(1)
                    xref = int(resource_xref_id)
                    font_res = ("dict", doc_zh.xref_object(xref))
                    target_key_prefix = ""

                if font_res[0] == "dict":
                    for font in font_list:
                        target_key = f"{target_key_prefix}{font[0]}"
                        font_exist = doc_zh.xref_get_key(xref, target_key)
                        if font_exist[0] == "null":
                            doc_zh.xref_set_key(
                                xref,
                                target_key,
                                f"{font_id[font[0]]} 0 R",
                            )
            except Exception:
                pass

    # 处理翻译
    if not envs:
        envs = {}
    # 从 ConfigManager 获取翻译器配置
    translator_envs = ConfigManager.get_instance().get_translator_config(service)
    if translator_envs:
        envs.update(translator_envs)

    fp = io.BytesIO()

    doc_zh.save(fp)
    obj_patch: dict = translate_patch(fp, **locals())

    for obj_id, ops_new in obj_patch.items():
        # ops_old=doc_en.xref_stream(obj_id)
        # print(obj_id)
        # print(ops_old)
        # print(ops_new.encode())
        doc_zh.update_stream(obj_id, ops_new.encode())

    doc_en.insert_file(doc_zh)
    for id in range(page_count):
        doc_en.move_page(page_count + id, id * 2 + 1)
    if not skip_subset_fonts:
        doc_zh.subset_fonts(fallback=True)
        doc_en.subset_fonts(fallback=True)
    return (
        doc_zh.write(deflate=True, garbage=3, use_objstms=1),
        doc_en.write(deflate=True, garbage=3, use_objstms=1),
    )


def convert_to_pdfa(input_path, output_path):
    """
    Convert PDF to PDF/A format

    Args:
        input_path: Path to source PDF file
        output_path: Path to save PDF/A file
    """
    from pikepdf import Dictionary, Name, Pdf

    # Open the PDF file
    pdf = Pdf.open(input_path)

    # Add PDF/A conformance metadata
    metadata = {
        "pdfa_part": "2",
        "pdfa_conformance": "B",
        "title": pdf.docinfo.get("/Title", ""),
        "author": pdf.docinfo.get("/Author", ""),
        "creator": "PDF Math Translate",
    }

    with pdf.open_metadata() as meta:
        meta.load_from_docinfo(pdf.docinfo)
        meta["pdfaid:part"] = metadata["pdfa_part"]
        meta["pdfaid:conformance"] = metadata["pdfa_conformance"]

    # Create OutputIntent dictionary
    output_intent = Dictionary(
        {
            "/Type": Name("/OutputIntent"),
            "/S": Name("/GTS_PDFA1"),
            "/OutputConditionIdentifier": "sRGB IEC61966-2.1",
            "/RegistryName": "http://www.color.org",
            "/Info": "sRGB IEC61966-2.1",
        }
    )

    # Add output intent to PDF root
    if "/OutputIntents" not in pdf.Root:
        pdf.Root.OutputIntents = [output_intent]
    else:
        pdf.Root.OutputIntents.append(output_intent)

    # Save as PDF/A
    pdf.save(output_path, linearize=True)
    pdf.close()


def translate(
    files: list[str],
    output: str = "",
    pages: Optional[list[int]] = None,
    service: str = "",
    thread: int = 0,
    vfont: str = "",
    vchar: str = "",
    callback: object = None,
    compatible: bool = False,
    cancellation_event: asyncio.Event = None,
    model: OnnxModel = None,
    envs: Dict = None,
    prompt: Template = None,
    skip_subset_fonts: bool = False,
    ignore_cache: bool = False,
    **kwarg: Any,
):
    if not files:
        raise PDFValueError("No files to process.")

    missing_files = check_files(files)

    if missing_files:
        print("The following files do not exist:", file=sys.stderr)
        for file in missing_files:
            print(f"  {file}", file=sys.stderr)
        raise PDFValueError("Some files do not exist.")

    result_files = []

    for file in files:
        if type(file) is str and (
            file.startswith("http://") or file.startswith("https://")
        ):
            print("Online files detected, downloading...")
            try:
                r = requests.get(file, allow_redirects=True)
                if r.status_code == 200:
                    with tempfile.NamedTemporaryFile(
                        suffix=".pdf", delete=False
                    ) as tmp_file:
                        print(f"Writing the file: {file}...")
                        tmp_file.write(r.content)
                        file = tmp_file.name
                else:
                    r.raise_for_status()
            except Exception as e:
                raise PDFValueError(
                    f"Errors occur in downloading the PDF file. Please check the link(s).\nError:\n{e}"
                )
        filename = os.path.splitext(os.path.basename(file))[0]

        # If the commandline has specified converting to PDF/A format
        # --compatible / -cp
        if compatible:
            with tempfile.NamedTemporaryFile(
                suffix="-pdfa.pdf", delete=False
            ) as tmp_pdfa:
                print(f"Converting {file} to PDF/A format...")
                convert_to_pdfa(file, tmp_pdfa.name)
                doc_raw = open(tmp_pdfa.name, "rb")
                os.unlink(tmp_pdfa.name)
        else:
            doc_raw = open(file, "rb")
        s_raw = doc_raw.read()
        doc_raw.close()

        temp_dir = Path(tempfile.gettempdir())
        file_path = Path(file)
        try:
            if file_path.exists() and file_path.resolve().is_relative_to(
                temp_dir.resolve()
            ):
                file_path.unlink(missing_ok=True)
                logger.debug(f"Cleaned temp file: {file_path}")
        except Exception as e:
            logger.warning(f"Failed to clean temp file {file_path}", exc_info=True)

        s_mono, s_dual = translate_stream(
            s_raw,
            **locals(),
        )
        file_mono = Path(output) / f"{filename}-mono.pdf"
        file_dual = Path(output) / f"{filename}-dual.pdf"
        doc_mono = open(file_mono, "wb")
        doc_dual = open(file_dual, "wb")
        doc_mono.write(s_mono)
        doc_dual.write(s_dual)
        doc_mono.close()
        doc_dual.close()
        result_files.append((str(file_mono), str(file_dual)))

    return result_files


def download_remote_fonts() -> str:
    """下载并返回思源字体路径"""
    font_name = "SourceHanSerifCN-Regular.ttf"
    # 使用 ConfigManager 获取字体路径配置
    font_path = ConfigManager.get_instance()._config_data.get("CJK_FONT_PATH", Path("/app", font_name).as_posix())
    
    if not Path(font_path).exists():
        font_path, _ = get_font_and_metadata(font_name)
        font_path = font_path.as_posix()
        # 更新配置
        with ConfigManager.get_instance()._lock:
            ConfigManager.get_instance()._config_data["CJK_FONT_PATH"] = font_path
            ConfigManager.get_instance()._save_config()

    logger.info(f"use font: {font_path}")

    return font_path<|MERGE_RESOLUTION|>--- conflicted
+++ resolved
@@ -27,17 +27,9 @@
 from pymupdf import Document
 from babeldoc.assets.assets import get_font_and_metadata
 
-<<<<<<< HEAD
-# 修改为绝对导入
-from nex_translation.core.doclayout import OnnxModel
-from nex_translation.core.converter import TranslateConverter 
-from nex_translation.core.pdfinterpreter import PDFPageInterpreterEx
-from nex_translation. infrastructure.config import ConfigManager
-=======
 from .doclayout import OnnxModel
 from .converter import TranslateConverter 
 from .pdfinterpreter import PDFPageInterpreterEx
->>>>>>> 8785162c
 
 from ..utils.exceptions import (
     PDFError,
