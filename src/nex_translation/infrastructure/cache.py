<<<<<<< HEAD
import logging
=======
>>>>>>> 1b4b3866
import json
from pathlib import Path
from typing import Optional, Any, Dict
from peewee import Model, SqliteDatabase, AutoField, CharField, TextField, SQL
from ..utils.logger import get_logger

# 配置日志记录器
logger = get_logger(__name__)

# 初始化数据库连接（延迟初始化）
db = SqliteDatabase(None)

class _TranslationCache(Model):
    """翻译缓存数据模型"""
    id = AutoField()
    translate_engine = CharField(max_length=20)  # 翻译引擎名称
    translate_engine_params = TextField()        # 翻译参数（JSON格式）
    original_text = TextField()                  # 原始文本
    translation = TextField()                    # 翻译结果

    class Meta:
        database = db
        # 使用联合唯一约束，确保相同条件下的翻译只存储一次
        constraints = [
            SQL(
                """
                UNIQUE (
                    translate_engine,
                    translate_engine_params,
                    original_text
                )
                ON CONFLICT REPLACE
                """
            )
        ]

class TranslationCache:
    """翻译缓存管理器"""
    def __init__(self, translate_engine: str = "", translate_engine_params: Dict[str, Any] = None):
        """
        初始化缓存管理器
        Args:
            translate_engine: 翻译引擎名称
            translate_engine_params: 翻译引擎参数
        """
        assert len(translate_engine) < 20, "翻译引擎名称不能超过20个字符"
        self.translate_engine = translate_engine
        self.params = {}
        self.replace_params(translate_engine_params)

    @staticmethod
    def _sort_dict_recursively(obj: Any) -> Any:
        """递归排序字典，确保相同内容的字典具有相同的字符串表示"""
        if isinstance(obj, dict):
            return {
                k: TranslationCache._sort_dict_recursively(v)
                for k in sorted(obj.keys())
                for v in [obj[k]]
            }
        elif isinstance(obj, list):
            return [TranslationCache._sort_dict_recursively(item) for item in obj]
        return obj

    def replace_params(self, params: Optional[Dict[str, Any]] = None) -> None:
        """替换所有参数"""
        if params is None:
            params = {}
        self.params = params
        params = self._sort_dict_recursively(params)
        self.translate_engine_params = json.dumps(params)

    def update_params(self, params: Optional[Dict[str, Any]] = None) -> None:
        """更新部分参数"""
        if params is None:
            params = {}
        self.params.update(params)
        self.replace_params(self.params)

    def add_params(self, key: str, value: Any) -> None:
        """添加单个参数"""
        self.params[key] = value
        self.replace_params(self.params)

    def get(self, original_text: str) -> Optional[str]:
        """获取缓存的翻译结果"""
        try:
            result = _TranslationCache.get_or_none(
                translate_engine=self.translate_engine,
                translate_engine_params=self.translate_engine_params,
                original_text=original_text,
            )
            return result.translation if result else None
        except Exception as e:
            logger.debug(f"获取缓存时出错: {e}")
            return None

    def set(self, original_text: str, translation: str) -> None:
        """设置翻译缓存"""
        try:
            _TranslationCache.create(
                translate_engine=self.translate_engine,
                translate_engine_params=self.translate_engine_params,
                original_text=original_text,
                translation=translation,
            )
        except Exception as e:
            logger.debug(f"设置缓存时出错: {e}")

def init_db(remove_exists: bool = False) -> None:
    """
    初始化数据库
    Args:
        remove_exists: 是否删除现有数据库
    """
    cache_folder = Path.home() / ".cache" / "nex_translation"
    cache_folder.mkdir(parents=True, exist_ok=True)
    
    # 添加版本号以支持未来的数据库迁移
    cache_db_path = cache_folder / "cache.v1.db"
    
    if remove_exists and cache_db_path.exists():
        cache_db_path.unlink()
    
    db.init(
        str(cache_db_path),
        pragmas={
            "journal_mode": "wal",  # 启用WAL模式提高并发性能
            "busy_timeout": 1000,   # 设置忙等待超时
        },
    )
    
    db.create_tables([_TranslationCache], safe=True)

def init_test_db():
    """初始化测试数据库"""
    import tempfile
    
    cache_db_path = tempfile.mktemp(suffix=".db")
    test_db = SqliteDatabase(
        cache_db_path,
        pragmas={
            "journal_mode": "wal",
            "busy_timeout": 1000,
        },
    )
    test_db.bind([_TranslationCache], bind_refs=False, bind_backrefs=False)
    test_db.connect()
    test_db.create_tables([_TranslationCache], safe=True)
    return test_db

def clean_test_db(test_db: SqliteDatabase) -> None:
    """清理测试数据库"""
    test_db.drop_tables([_TranslationCache])
    test_db.close()
    
    # 清理所有相关文件
    db_path = Path(test_db.database)
    if db_path.exists():
        db_path.unlink()
    
    # 清理WAL和SHM文件
    for suffix in ["-wal", "-shm"]:
        wal_path = Path(str(db_path) + suffix)
        if wal_path.exists():
            wal_path.unlink()

# 初始化生产环境数据库
init_db()<|MERGE_RESOLUTION|>--- conflicted
+++ resolved
@@ -1,7 +1,3 @@
-<<<<<<< HEAD
-import logging
-=======
->>>>>>> 1b4b3866
 import json
 from pathlib import Path
 from typing import Optional, Any, Dict
